package flags

import (
	"path/filepath"
	"time"

	"github.com/smallstep/certificates/api"
	"github.com/smallstep/cli/config"
	"github.com/smallstep/cli/errs"
	"github.com/urfave/cli"
)

<<<<<<< HEAD
var (
	// Subtle is the flag required for delicate operations.
	Subtle = cli.BoolFlag{
		Name: "subtle",
	}
=======
// KTY is the flag to set the key type.
var KTY = cli.StringFlag{
	Name:  "kty",
	Value: "EC",
	Usage: `The <kty> to build the certificate upon.
If unset, default is EC.

: <kty> is a case-sensitive string and must be one of:

    **EC**
    :  Create an **elliptic curve** keypair

    **OKP**
    :  Create an octet key pair (for **"Ed25519"** curve)

    **RSA**
    :  Create an **RSA** keypair`,
}

// Size is the flag to set the key size.
var Size = cli.IntFlag{
	Name: "size",
	Usage: `The <size> (in bits) of the key for RSA and oct key types. RSA keys require a
minimum key size of 2048 bits. If unset, default is 2048 bits for RSA keys and 128 bits for oct keys.`,
}

// Curve is the flag to se the key curve.
var Curve = cli.StringFlag{
	Name: "crv, curve",
	Usage: `The elliptic <curve> to use for EC and OKP key types. Corresponds
to the **"crv"** JWK parameter. Valid curves are defined in JWA [RFC7518]. If
unset, default is P-256 for EC keys and Ed25519 for OKP keys.

: <curve> is a case-sensitive string and must be one of:

		**P-256**
		:  NIST P-256 Curve

		**P-384**
		:  NIST P-384 Curve

		**P-521**
		:  NIST P-521 Curve

		**Ed25519**
		:  Ed25519 Curve`,
}

// Subtle is the flag required for delicate operations.
var Subtle = cli.BoolFlag{
	Name: "subtle",
}
>>>>>>> 5228a9b0

	// Insecure is the flag required on insecure operations
	Insecure = cli.BoolFlag{
		Name: "insecure",
	}

	// Force is a cli.Flag used to overwrite files.
	Force = cli.BoolFlag{
		Name:  "f,force",
		Usage: "Force the overwrite of files without asking.",
	}

	// PasswordFile is a cli.Flag used to pass a file to encrypt or decrypt a
	// private key.
	PasswordFile = cli.StringFlag{
		Name:  "password-file",
		Usage: `The path to the <file> containing the password to encrypt or decrypt the private key.`,
	}

	// NoPassword is a cli.Flag used to avoid using a password to encrypt private
	// keys.
	NoPassword = cli.BoolFlag{
		Name: "no-password",
		Usage: `Do not ask for a password to encrypt a private key. Sensitive key material will
be written to disk unencrypted. This is not recommended. Requires **--insecure** flag.`,
	}

	// Token is a cli.Flag used to pass the CA token.
	Token = cli.StringFlag{
		Name: "token",
		Usage: `The one-time <token> used to authenticate with the CA in order to create the
certificate.`,
	}

	// NotBefore is a cli.Flag used to pass the start period of the certificate
	// validity.
	NotBefore = cli.StringFlag{
		Name: "not-before",
		Usage: `The <time|duration> when the certificate validity period starts. If a <time> is
used it is expected to be in RFC 3339 format. If a <duration> is used, it is a
sequence of decimal numbers, each with optional fraction and a unit suffix, such
as "300ms", "-1.5h" or "2h45m". Valid time units are "ns", "us" (or "µs"), "ms",
"s", "m", "h".`,
	}

	// NotAfter is a cli.Flag used to pass the end period of the certificate
	// validity.
	NotAfter = cli.StringFlag{
		Name: "not-after",
		Usage: `The <time|duration> when the certificate validity period ends. If a <time> is
used it is expected to be in RFC 3339 format. If a <duration> is used, it is a
sequence of decimal numbers, each with optional fraction and a unit suffix, such
as "300ms", "-1.5h" or "2h45m". Valid time units are "ns", "us" (or "µs"), "ms",
"s", "m", "h".`,
	}

	// Provisioner is a cli.Flag used to pass the CA provisioner to use.
	Provisioner = cli.StringFlag{
		Name:  "provisioner,issuer",
		Usage: "The provisioner <name> to use.",
	}

	// CaURL is a cli.Flag used to pass the CA url.
	CaURL = cli.StringFlag{
		Name:  "ca-url",
		Usage: "<URI> of the targeted Step Certificate Authority.",
	}

	// Root is a cli.Flag used to pass the path of the root certificate to use.
	Root = cli.StringFlag{
		Name:  "root",
		Usage: "The path to the PEM <file> used as the root certificate authority.",
	}

	// Offline is a cli.Flag used to activate the offline flow.
	Offline = cli.BoolFlag{
		Name: "offline",
		Usage: `Creates a certificate without contacting the certificate authority. Offline mode
uses the configuration, certificates, and keys created with **step ca init**,
but can accept a different configuration file using '--ca-config>' flag.`,
	}

	// CaConfig is a cli.Flag used to pass the CA configuration file.
	CaConfig = cli.StringFlag{
		Name: "ca-config",
		Usage: `The <path> to the certificate authority configuration file. Defaults to
$STEPPATH/config/ca.json`,
		Value: filepath.Join(config.StepPath(), "config", "ca.json"),
	}
)

// ParseTimeOrDuration is a helper that returns the time or the current time
// with an extra duration. It's used in flags like --not-before, --not-after.
func ParseTimeOrDuration(s string) (time.Time, bool) {
	if s == "" {
		return time.Time{}, true
	}

	var t time.Time
	if err := t.UnmarshalText([]byte(s)); err != nil {
		d, err := time.ParseDuration(s)
		if err != nil {
			return time.Time{}, false
		}
		t = time.Now().Add(d)
	}
	return t, true
}

// ParseTimeDuration parses the not-before and not-after flags as a timeDuration
func ParseTimeDuration(ctx *cli.Context) (notBefore api.TimeDuration, notAfter api.TimeDuration, err error) {
	var zero api.TimeDuration
	notBefore, err = api.ParseTimeDuration(ctx.String("not-before"))
	if err != nil {
		return zero, zero, errs.InvalidFlagValue(ctx, "not-before", ctx.String("not-before"), "")
	}
	notAfter, err = api.ParseTimeDuration(ctx.String("not-after"))
	if err != nil {
		return zero, zero, errs.InvalidFlagValue(ctx, "not-after", ctx.String("not-after"), "")
	}
	return
}<|MERGE_RESOLUTION|>--- conflicted
+++ resolved
@@ -10,18 +10,12 @@
 	"github.com/urfave/cli"
 )
 
-<<<<<<< HEAD
 var (
-	// Subtle is the flag required for delicate operations.
-	Subtle = cli.BoolFlag{
-		Name: "subtle",
-	}
-=======
-// KTY is the flag to set the key type.
-var KTY = cli.StringFlag{
-	Name:  "kty",
-	Value: "EC",
-	Usage: `The <kty> to build the certificate upon.
+	// KTY is the flag to set the key type.
+	KTY = cli.StringFlag{
+		Name:  "kty",
+		Value: "EC",
+		Usage: `The <kty> to build the certificate upon.
 If unset, default is EC.
 
 : <kty> is a case-sensitive string and must be one of:
@@ -34,19 +28,19 @@
 
     **RSA**
     :  Create an **RSA** keypair`,
-}
+	}
 
-// Size is the flag to set the key size.
-var Size = cli.IntFlag{
-	Name: "size",
-	Usage: `The <size> (in bits) of the key for RSA and oct key types. RSA keys require a
+	// Size is the flag to set the key size.
+	Size = cli.IntFlag{
+		Name: "size",
+		Usage: `The <size> (in bits) of the key for RSA and oct key types. RSA keys require a
 minimum key size of 2048 bits. If unset, default is 2048 bits for RSA keys and 128 bits for oct keys.`,
-}
+	}
 
-// Curve is the flag to se the key curve.
-var Curve = cli.StringFlag{
-	Name: "crv, curve",
-	Usage: `The elliptic <curve> to use for EC and OKP key types. Corresponds
+	// Curve is the flag to se the key curve.
+	Curve = cli.StringFlag{
+		Name: "crv, curve",
+		Usage: `The elliptic <curve> to use for EC and OKP key types. Corresponds
 to the **"crv"** JWK parameter. Valid curves are defined in JWA [RFC7518]. If
 unset, default is P-256 for EC keys and Ed25519 for OKP keys.
 
@@ -63,13 +57,12 @@
 
 		**Ed25519**
 		:  Ed25519 Curve`,
-}
+	}
 
-// Subtle is the flag required for delicate operations.
-var Subtle = cli.BoolFlag{
-	Name: "subtle",
-}
->>>>>>> 5228a9b0
+	// Subtle is the flag required for delicate operations.
+	Subtle = cli.BoolFlag{
+		Name: "subtle",
+	}
 
 	// Insecure is the flag required on insecure operations
 	Insecure = cli.BoolFlag{
